--- conflicted
+++ resolved
@@ -189,46 +189,27 @@
         for k in table.keys():
             printer.write(", ".join([str(X) for X in [k, table[k].dtype, table[k].dtype.type]]))
 
-<<<<<<< HEAD
 def merge_recursive(starting_set,tx_gene,gene_tx,tx_ivcs,genome_hash,explored=[]):
-=======
-def merge_recursive(starting_set,tx_gene,gene_tx,genome_hash,explored=[]):
->>>>>>> 7c140445
     for gene_id in sorted(starting_set):
         if gene_id not in explored:
             explored.append(gene_id)
             tx_sharing_exons = []
             for txid in gene_tx[gene_id]:
                 tx = tx_ivcs[txid]
-<<<<<<< HEAD
                 tx_sharing_exons.extend([X for X in genome_hash[tx] if X.shares_segments_with(tx)])
-
             genes_sharing_exons = sorted(set([tx_gene[X.get_name()] for X in tx_sharing_exons]))
-=======
-                tx_sharing_exons.extend([X for X in genome_hash[tx] if X.shares_ivs_with(tx)])
-
-            genes_sharing_exons = sorted(set([gene_tx[X.get_name()] for X in tx_sharing_exons]))
->>>>>>> 7c140445
             # base case: all genes we find are in starting set. terminate
             if all([X in starting_set for X in genes_sharing_exons]):
                 return starting_set
             # otherwise, continue
             else:
                 ltmp = sorted(set(starting_set + genes_sharing_exons))
-<<<<<<< HEAD
                 return merge_recursive(ltmp,tx_gene,gene_tx,tx_ivcs,genome_hash,explored=explored)
-=======
-                return merge_recursive(ltmp,tx_gene,gene_tx,genome_hash,explored=explored)
->>>>>>> 7c140445
 
     return starting_set
 
 @skipdoc
-<<<<<<< HEAD
 def merge_genes(tx_gene,gene_tx,tx_ivcs,genome_hash):
-=======
-def merge_genes(tx_gene,gene_tx,genome_hash):
->>>>>>> 7c140445
     """Merge genes whose transcripts share exons into a combined, "merged" gene
     
     Parameters
@@ -247,7 +228,6 @@
         Dictionary mapping raw gene names to the names of the merged genes
     """
     dout = {}
-<<<<<<< HEAD
     groups = 0
     for n,gene_id in enumerate(gene_tx):
         if gene_id not in dout:
@@ -259,16 +239,6 @@
 
         if n % 1000 == 0:
             printer.write("Collapsed %s genes to %s groups..." % (len(dout),groups))
-=======
-    for n,gene_id in enumerate(gene_tx):
-        if gene_id not in dout:
-            merge = merge_recursive([gene_id],tx_gene,gene_tx,genome_hash)
-            newname = ",".join(merge)
-            for oldname in merge:
-                dout[oldname] = newname
-        if len(n) % 1000 == 0:
-            printer.write("Collapsed %s genes to %s groups..." % (n,len(dout))
->>>>>>> 7c140445
 
     return dout
 
@@ -299,10 +269,7 @@
         command-line arguments for ``generate`` subprogram
     """
     transcripts = { X.get_name() : X for X in get_transcripts_from_args(args,printer=printer) }
-<<<<<<< HEAD
     printer.write("Hashing transcripts by genomic position")
-=======
->>>>>>> 7c140445
     tx_hash = GenomeHash(transcripts,do_copy=False)
 
     # map transcripts to genes, et c
@@ -319,17 +286,10 @@
             
     # merge genes that share exons & write output
     printer.write("Collapsing genes that share exons...")
-<<<<<<< HEAD
     merged_genes = merge_genes(tx_gene,gene_tx,transcripts,tx_hash)
     number_merged = len(set(merged_genes.values()))
     merged_fn = "%s_merged.txt" % args.outbase
     printer.write("Collapsed %s genes to %s merged groups. Writing to %s" % (len(gene_tx.keys()),number_merged,merged_fn))
-=======
-    merged_genes = merge_genes(tx_gene,gene_tx,tx_hash)
-    number_merged = len(set(merged_genes.values()))
-    merged_fn = "%s_merged.txt" % args.outbase
-    printer.write("Collapsed %s genes to %s loci. Writing to %s" % (len(gene_tx.keys()),number_merged,merged_fn))
->>>>>>> 7c140445
     fout = argsopener(merged_fn,args,"w")
     for gene,merged_name in sorted(merged_genes.items()):
         fout.write("%s\t%s\n" % (gene,merged_name))
@@ -360,11 +320,7 @@
                    }
 
     # flatten genes
-<<<<<<< HEAD
     printer.write("Flattening merged gene positions...")
-=======
-    printer.write("Flattening collapsed gene positions...")
->>>>>>> 7c140445
     for n,(my_gene, my_txids) in enumerate(sorted(merged_gene_tx.items())):
         if n % 2000 == 0:
             printer.write("    %s genes..." % n)
