--- conflicted
+++ resolved
@@ -89,11 +89,7 @@
 with open("README.rst") as f:
     long_description = f.read()
 
-<<<<<<< HEAD
-version = "0.4.4b"  #plastid.__version__ 
-=======
 plastid_version = "0.4.5"  #plastid.__version__ 
->>>>>>> a510fdfc
 setup_requires = [NUMPY_VERSION,PYSAM_VERSION,CYTHON_VERSION]
 packages = find_packages()
 
